# Changelog

<<<<<<< HEAD
## v0.2.0 / 2021-11-24

- Support validating `facetime:`/`facetime-audio:`, `mailto:`, `sms:`, and `tel:` links.
=======
## v0.1.2 / 2021-11-24

- Fix the `ignore` option broken in v0.1.0.
- Re-implement a HTTP/HTTPS network cache removed in v0.1.0.
- De-duplicate links before checking.
>>>>>>> 303b63f1

## v0.1.0 / 2021-11-24

- Print the error next to failed links.
- Use https://postman-echo.com instead of https://urlecho.appspot.com for tests.
- Switch to the WHATWG URL API.
- Significant JSDoc updates.

## v0.0.2 / 2021-02-11

- Fix for checking local `index.html` files.

## v0.0.1 / 2020-12-31

- Initial version.<|MERGE_RESOLUTION|>--- conflicted
+++ resolved
@@ -1,16 +1,14 @@
 # Changelog
 
-<<<<<<< HEAD
 ## v0.2.0 / 2021-11-24
 
 - Support validating `facetime:`/`facetime-audio:`, `mailto:`, `sms:`, and `tel:` links.
-=======
+
 ## v0.1.2 / 2021-11-24
 
 - Fix the `ignore` option broken in v0.1.0.
 - Re-implement a HTTP/HTTPS network cache removed in v0.1.0.
 - De-duplicate links before checking.
->>>>>>> 303b63f1
 
 ## v0.1.0 / 2021-11-24
 
