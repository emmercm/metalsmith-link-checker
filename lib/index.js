--- conflicted
+++ resolved
@@ -87,7 +87,6 @@
  * @param {?string} validationError
  */
 
-const validUrlCache = {};
 /**
  * Validate a FaceTime link.
  * @type {validator}
@@ -281,10 +280,6 @@
       ...htmlLinks(files, options),
       // TODO: CSS files
       // TODO: manifest files
-<<<<<<< HEAD
-    ].filter((filenameAndLink) => !options.ignore.some((re) => re.test(filenameAndLink.link)));
-=======
-    ]
       .filter((v1, idx, arr) => {
         // Filter this out if this a duplicate of an item earlier in the array
         const comparator = (v2) => JSON.stringify(v1) === JSON.stringify(v2);
@@ -295,7 +290,6 @@
         const comparator = (re) => re.test(filenameAndLink.link);
         return !options.ignore.some(comparator);
       });
->>>>>>> 303b63f1
 
     // For each link, find the files it is broken for
     async.mapLimit(filenamesAndLinks, options.parallelism, (filenameAndLink, callback) => {
