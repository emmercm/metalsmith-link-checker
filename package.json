--- conflicted
+++ resolved
@@ -1,10 +1,6 @@
 {
   "name": "metalsmith-link-checker",
-<<<<<<< HEAD
   "version": "0.2.0",
-=======
-  "version": "0.1.2",
->>>>>>> 303b63f1
   "description": "A Metalsmith plugin to check for broken links.",
   "keywords": [
     "metalsmith",
